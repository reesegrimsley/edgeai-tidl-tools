# Copyright (c) {2023 - 2024} Texas Instruments Incorporated
#
# All rights reserved not granted herein.
#
# Limited License.
#
# Texas Instruments Incorporated grants a world-wide, royalty-free, non-exclusive
# license under copyrights and patents it now or hereafter owns or controls to make,
# have made, use, import, offer to sell and sell ("Utilize") this software subject to the
# terms herein.  With respect to the foregoing patent license, such license is granted
# solely to the extent that any such patent is necessary to Utilize the software alone.
# The patent license shall not apply to any combinations which include this software,
# other than combinations with devices manufactured by or for TI ("TI Devices").
# No hardware patent is licensed hereunder.
#
# Redistributions must preserve existing copyright notices and reproduce this license
# (including the above copyright notice and the disclaimer and (if applicable) source
# code license limitations below) in the documentation and/or other materials provided
# with the distribution
#
# Redistribution and use in binary form, without modification, are permitted provided
# that the following conditions are met:
#
# *       No reverse engineering, decompilation, or disassembly of this software is
# permitted with respect to any software provided in binary form.
#
# *       any redistribution and use are licensed by TI for use only with TI Devices.
#
# *       Nothing shall obligate TI to provide you with source code for the software
# licensed and provided to you in object code.
#
# If software source code is provided to you, modification and redistribution of the
# source code are permitted provided that the following conditions are met:
#
# *       any redistribution and use of the source code, including any resulting derivative
# works, are licensed by TI for use only with TI Devices.
#
# *       any redistribution and use of any object code compiled from the source code
# and any resulting derivative works, are licensed by TI for use only with TI Devices.
#
# Neither the name of Texas Instruments Incorporated nor the names of its suppliers
#
# may be used to endorse or promote products derived from this software without
# specific prior written permission.
#
# DISCLAIMER.
#
# THIS SOFTWARE IS PROVIDED BY TI AND TI'S LICENSORS "AS IS" AND ANY EXPRESS
# OR IMPLIED WARRANTIES, INCLUDING, BUT NOT LIMITED TO, THE IMPLIED WARRANTIES
# OF MERCHANTABILITY AND FITNESS FOR A PARTICULAR PURPOSE ARE DISCLAIMED.
# IN NO EVENT SHALL TI AND TI'S LICENSORS BE LIABLE FOR ANY DIRECT, INDIRECT,
# INCIDENTAL, SPECIAL, EXEMPLARY, OR CONSEQUENTIAL DAMAGES (INCLUDING,
# BUT NOT LIMITED TO, PROCUREMENT OF SUBSTITUTE GOODS OR SERVICES; LOSS OF USE,
# DATA, OR PROFITS; OR BUSINESS INTERRUPTION) HOWEVER CAUSED AND ON ANY THEORY
# OF LIABILITY, WHETHER IN CONTRACT, STRICT LIABILITY, OR TORT (INCLUDING NEGLIGENCE
# OR OTHERWISE) ARISING IN ANY WAY OUT OF THE USE OF THIS SOFTWARE, EVEN IF ADVISED
# OF THE POSSIBILITY OF SUCH DAMAGE.
"""
Top level api for calling as a package function
"""



import os
import sys
import logging
import onnx_graphsurgeon as gs
import onnx
from onnx import shape_inference
from onnxsim import simplify

### custom imports
from .src.resize import tidl_modify_resize
from .src.attention import tidl_modify_attention
from .src.batch import tidl_modify_batch_dim
<<<<<<< HEAD
from .src.concat import tidl_modify_concat
=======
from .src.maxpool import tidl_modify_maxpool
from .src.reducemean import tidl_modify_reducemean
>>>>>>> 823e2694


### function definitions
opt_ops = {
        'attention': tidl_modify_attention,
        'batch': tidl_modify_batch_dim,
        'resize': tidl_modify_resize,
        'concat': tidl_modify_concat
}

<<<<<<< HEAD
NUM_OPS = len(opt_ops)
=======
NUM_OPS = 5
>>>>>>> 823e2694

def tidl_modify (model_path: str, out_model_path: str, args: dict):
    """
    Wrapper function to modify the passed model network following standard TIDL
    specific constraints
    """
    model = onnx.load(model_path)

    # pre-processing simplification
    if args['shape_inference_mode'] in ["all", "pre"]:
        logging.info("Enabled pre-processing shape inference")
        model = shape_inference.infer_shapes(model, check_type= True, strict_mode= True)

    if args['simplify_mode'] in ["all", "pre"]:
        logging.info("Enabled pre-processing simplification")
        simplify_kwargs = args['simplify_kwargs']
        model, ok = simplify(model, **simplify_kwargs)
        if not ok:
            logging.error("Failed during simplification, aborting...")
            sys.exit(-1)

    onnx_graph = model.graph
    graph = gs.import_onnx(model)


<<<<<<< HEAD
    curr_op = 1
    for key, func in opt_ops.items():
        logging.info(f"[{curr_op}/{NUM_OPS}] {key.capitalize()} optimizations")
        func(graph, onnx_graph, args)
        curr_op += 1
=======
    curr_op = 0
    # resize
    curr_op += 1
    logging.info(f"[{curr_op}/{NUM_OPS}] Resize optimizations")
    tidl_modify_resize(graph, onnx_graph)
    # batch
    curr_op += 1
    if args['batch'] == "enable":
        logging.info(f"[{curr_op}/{NUM_OPS}] Batch optimizations: Enabled")
        tidl_modify_batch_dim(graph, onnx_graph)
    else:
        logging.info(f"[{curr_op}/{NUM_OPS}] Batch optimizations: Disabled")
    # transformer
    curr_op += 1
    if args['transformer'] == "enable":
        logging.info(f"[{curr_op}/{NUM_OPS}] Transformer optimizations: Enabled")
        tidl_optimize_attention_blocks(graph, onnx_graph)
    else:
        logging.info(f"[{curr_op}/{NUM_OPS}] Transformer optimizations: Disabled")
    # MaxPool
    curr_op += 1
    if args['maxpool'] == "enable":
        logging.info(f"[{curr_op}/{NUM_OPS}] MaxPool optimizations: Enabled")
        tidl_modify_maxpool(graph, onnx_graph)
    else:
        logging.info(f"[{curr_op}/{NUM_OPS}] MaxPool optimizations: Disabled")
    # MaxPool
    curr_op += 1
    if args['reducemean'] == "enable":
        logging.info(f"[{curr_op}/{NUM_OPS}] ReduceMean optimizations: Enabled")
        tidl_modify_reducemean(graph, onnx_graph)
    else:
        logging.info(f"[{curr_op}/{NUM_OPS}] ReduceMean optimizations: Disabled")

>>>>>>> 823e2694

    # cleanup
    graph.cleanup().toposort()

    # post processing simplification
    out_model = gs.export_onnx(graph)
    if args['shape_inference_mode'] in ["all", "post"]:
        logging.info("Enabled post-processing shape inference")
        out_model = shape_inference.infer_shapes(out_model, check_type= True, strict_mode= True)

    if args['simplify_mode'] in ["all", "post"]:
        logging.info("Enabled post-processing simplification")
        simplify_kwargs = args['simplify_kwargs']
        out_model, ok = simplify(out_model, **simplify_kwargs)
        if not ok:
            logging.error("Failed during simplification, aborting...")
            sys.exit(-1)

    # svae to output path
    onnx.save(out_model, out_model_path)


def format_logger (log_level):
    """
    Format logger
    """

    logging.basicConfig(format='[%(levelname)s]:%(message)s')
    # colored logs
    yellow  = "\x1b[33;20m"
    red     = "\x1b[31;1m"
    reset   = "\x1b[0m"
    logging.addLevelName(logging.WARNING, yellow + logging.getLevelName(logging.WARNING) + reset)
    logging.addLevelName(logging.CRITICAL, yellow + logging.getLevelName(logging.WARNING) + reset)
    logging.addLevelName(logging.ERROR, red + logging.getLevelName(logging.ERROR) + reset)
    # set log level
    if log_level == "info":
        logging.getLogger().setLevel(logging.INFO)
    elif log_level == "debug":
        logging.getLogger().setLevel(logging.DEBUG)
    else:
        print(f"Unknown log level {log_level}")


def get_optimizers():
    """
    Default optimizers option list
    """
    return {
<<<<<<< HEAD
        # operation specific
        'convert_resize_params_size_to_scale'       : True,
        'convert_concat_axis_width_to_channel'      : True,
        'attention_block_optimization'              : False,
        'split_batch_dim_to_parallel_input_branches': False,
        # utilities specific
=======
        'transformer'               : 'disable',
        'batch'                     : 'disable',
        'maxpool'                   : 'disable',
        'reducemean'                : 'disable',
>>>>>>> 823e2694
        'shape_inference_mode'      : 'all',
        'simplify_mode'             : None,
        'simplify_kwargs'           : None
    }


def optimize (model:str, out_model:str = None, verbose:bool= False, **kwargs):
    """
    Main function
    ---------------------------------------------------------
    Inputs
    ---------------------------------------------------------
    model:                  path to input ONNX model
    out_model:              path to output ONNX model (optional).
                            If not given, saved in same place as the input model
                            with a default name (optimized_<input_model_name>)
<<<<<<< HEAD
=======
    transformer:            (enable/disable) flag to enable/disable transformer
                            optimization (default: disable)
    batch:                  (enable/disable) flag to enable/disable batch input
                            specific optimizations (default: disable)
    maxpool:                (enable/disable) flag to enable/disable maxpool
                            specific optimizations (default: disable)
    reducemean:             (enable/disable) flag to enable/disable reducemean
                            specific optimizations (default: disable)
>>>>>>> 823e2694
    shape_inference_mode:   (pre/post/all/None) flag to use onnx shape inference
                            [pre: run only before graph surgeon optimization,
                            post:run only after graph surgeon optimization,
                            all (default): both pre and post are enabled,
                            None: both disabled]
    simplify_mode:          (pre/post/all/None) flag to use onnxsim simplification
                            [pre : simplify only before graph surgeon
                            optimizations, post:simplify only after graph
                            surgeon optimization, all: both pre and post are
                            enabled, None (default): both disabled]
     ---------------------------------------------------------------
    Output
    ---------------------------------------------------------------
    Empty
    """
    # argument parsing
    args = get_optimizers()
    args['log_level'] = "debug" if verbose else "info"
    for key, val in kwargs.items():
        args[key] = val

    # format logger
    format_logger(args['log_level'])


     # check for valid path
    if not os.path.isfile(model):
        logging.error(f"File {model} not found")
        sys.exit(-1)
    # set output model path
    model_name = model.split('/')[-1]
    out_model_path = '/'.join(model.split('/')[:-1]) + f"/optimized_{model_name}" if out_model is None else out_model
    # call main wrapper function
    tidl_modify(model_path= model, out_model_path= out_model_path, args= args)
    logging.info(f"Saved modified model at {out_model_path}")<|MERGE_RESOLUTION|>--- conflicted
+++ resolved
@@ -73,12 +73,9 @@
 from .src.resize import tidl_modify_resize
 from .src.attention import tidl_modify_attention
 from .src.batch import tidl_modify_batch_dim
-<<<<<<< HEAD
 from .src.concat import tidl_modify_concat
-=======
 from .src.maxpool import tidl_modify_maxpool
 from .src.reducemean import tidl_modify_reducemean
->>>>>>> 823e2694
 
 
 ### function definitions
@@ -86,14 +83,13 @@
         'attention': tidl_modify_attention,
         'batch': tidl_modify_batch_dim,
         'resize': tidl_modify_resize,
-        'concat': tidl_modify_concat
+        'concat': tidl_modify_concat,
+        'maxpool': tidl_modify_maxpool,
+        'reducemean': tidl_modify_reducemean
+
 }
 
-<<<<<<< HEAD
 NUM_OPS = len(opt_ops)
-=======
-NUM_OPS = 5
->>>>>>> 823e2694
 
 def tidl_modify (model_path: str, out_model_path: str, args: dict):
     """
@@ -119,48 +115,11 @@
     graph = gs.import_onnx(model)
 
 
-<<<<<<< HEAD
     curr_op = 1
     for key, func in opt_ops.items():
         logging.info(f"[{curr_op}/{NUM_OPS}] {key.capitalize()} optimizations")
         func(graph, onnx_graph, args)
         curr_op += 1
-=======
-    curr_op = 0
-    # resize
-    curr_op += 1
-    logging.info(f"[{curr_op}/{NUM_OPS}] Resize optimizations")
-    tidl_modify_resize(graph, onnx_graph)
-    # batch
-    curr_op += 1
-    if args['batch'] == "enable":
-        logging.info(f"[{curr_op}/{NUM_OPS}] Batch optimizations: Enabled")
-        tidl_modify_batch_dim(graph, onnx_graph)
-    else:
-        logging.info(f"[{curr_op}/{NUM_OPS}] Batch optimizations: Disabled")
-    # transformer
-    curr_op += 1
-    if args['transformer'] == "enable":
-        logging.info(f"[{curr_op}/{NUM_OPS}] Transformer optimizations: Enabled")
-        tidl_optimize_attention_blocks(graph, onnx_graph)
-    else:
-        logging.info(f"[{curr_op}/{NUM_OPS}] Transformer optimizations: Disabled")
-    # MaxPool
-    curr_op += 1
-    if args['maxpool'] == "enable":
-        logging.info(f"[{curr_op}/{NUM_OPS}] MaxPool optimizations: Enabled")
-        tidl_modify_maxpool(graph, onnx_graph)
-    else:
-        logging.info(f"[{curr_op}/{NUM_OPS}] MaxPool optimizations: Disabled")
-    # MaxPool
-    curr_op += 1
-    if args['reducemean'] == "enable":
-        logging.info(f"[{curr_op}/{NUM_OPS}] ReduceMean optimizations: Enabled")
-        tidl_modify_reducemean(graph, onnx_graph)
-    else:
-        logging.info(f"[{curr_op}/{NUM_OPS}] ReduceMean optimizations: Disabled")
-
->>>>>>> 823e2694
 
     # cleanup
     graph.cleanup().toposort()
@@ -210,19 +169,14 @@
     Default optimizers option list
     """
     return {
-<<<<<<< HEAD
         # operation specific
         'convert_resize_params_size_to_scale'       : True,
-        'convert_concat_axis_width_to_channel'      : True,
+        'convert_concat_axis_width_to_channel'      : False,
         'attention_block_optimization'              : False,
         'split_batch_dim_to_parallel_input_branches': False,
+        'convert_maxpool_to_cascaded_maxpool'       : False,
+        'convert_reducemean'                        : False,
         # utilities specific
-=======
-        'transformer'               : 'disable',
-        'batch'                     : 'disable',
-        'maxpool'                   : 'disable',
-        'reducemean'                : 'disable',
->>>>>>> 823e2694
         'shape_inference_mode'      : 'all',
         'simplify_mode'             : None,
         'simplify_kwargs'           : None
@@ -239,17 +193,6 @@
     out_model:              path to output ONNX model (optional).
                             If not given, saved in same place as the input model
                             with a default name (optimized_<input_model_name>)
-<<<<<<< HEAD
-=======
-    transformer:            (enable/disable) flag to enable/disable transformer
-                            optimization (default: disable)
-    batch:                  (enable/disable) flag to enable/disable batch input
-                            specific optimizations (default: disable)
-    maxpool:                (enable/disable) flag to enable/disable maxpool
-                            specific optimizations (default: disable)
-    reducemean:             (enable/disable) flag to enable/disable reducemean
-                            specific optimizations (default: disable)
->>>>>>> 823e2694
     shape_inference_mode:   (pre/post/all/None) flag to use onnx shape inference
                             [pre: run only before graph surgeon optimization,
                             post:run only after graph surgeon optimization,
